--- conflicted
+++ resolved
@@ -1,14 +1,8 @@
-<<<<<<< HEAD
-from fenics    import *
-from termcolor import colored, cprint
-import numpy as np
-from abc import ABCMeta, abstractmethod
-=======
 from fenics      import *
 from ufl.indexed import Indexed
 from termcolor   import colored, cprint
 import numpy         as np
->>>>>>> 8c6fe59f
+from abc import ABCMeta, abstractmethod
 
 class Model(object):
   """ 
@@ -21,9 +15,9 @@
   def __init__(self, out_dir='./'):
     self.per_func_space = False  # function space is undefined
     self.out_dir        = out_dir
-<<<<<<< HEAD
-    
-    # A list of BoundaryMarker objects for defining the boundaries
+    self.MPI_rank       = MPI.rank(mpi_comm_world())
+    
+  def set_geometry(self, sur, bed, deform=True):
     self.boundary_markers = []
     # Contains the u, v, and w components of the velocity values for each boundary
     self.boundary_u = []
@@ -34,11 +28,6 @@
     # incremented
     self.marker_val = 8
 
-=======
-    self.MPI_rank       = MPI.rank(mpi_comm_world())
-
-  def set_geometry(self, sur, bed, deform=True):
->>>>>>> 8c6fe59f
     """
     Sets the geometry of the surface and bed of the ice sheet.
     
