r"""
This module contains the physics objects for the flowline ice model, does all 
of the finite element work, and Newton solves for non-linear equations.

**Classes**

:class:`~src.physics.AdjointVelocityBP` -- Linearized adjoint of 
Blatter-Pattyn, and functions for using it to calculate the gradient and 
objective function

:class:`~src.physics.Age` -- Solves the pure advection equation for ice 
age with a age zero Dirichlet boundary condition at the ice surface above the 
ELA. 
Stabilized with Streamline-upwind-Petrov-Galerking/GLS.

:class:`~src.physics.Enthalpy` -- Advection-Diffusion equation for ice sheets

:class:`~src.physics.FreeSurface` -- Calculates the change in surface 
elevation, and updates the mesh and surface function

:class:`~src.physics.SurfaceClimate` -- PDD and surface temperature model 
based on lapse rates

:class:`~src.physics.VelocityStokes` -- Stokes momentum balance

:class:`~src.physics.VelocityBP` -- Blatter-Pattyn momentum balance
"""

from pylab     import ndarray
from fenics    import *
from termcolor import colored, cprint
import numpy as np
import numpy.linalg as linalg


class VelocityStokes(object):
  r"""  
  This class solves the non-linear Blatter-Pattyn momentum balance, 
  given a possibly non-uniform temperature field.
  
  :param model  : An instantiated 2D flowline ice :class:`~src.model.Model`
  :param config : Dictionary object containing information on physical 
	                attributes such as velocties, age, and surface climate

  **Equations**
 
  +-------------------+---------------+---------------------------------------+
  |Equation Name      |Condition      | Formula                               |
  +===================+===============+=======================================+
  |Variational        |               |.. math::                              |
  |Principle          |               |   \mathcal{A}[\textbf{u}, P] =        |
  |For Power Law      |               |   \int\limits_{\Omega}\frac{2n}{n+1}  |
  |Rheology           |               |   \eta\left(\dot{\epsilon}^{2}\right) |
  |                   |None           |   \dot{\epsilon}^{2} + \rho\textbf{g} |
  |                   |               |   \cdot\textbf{u}-P\nabla\cdot        |
  |                   |               |   \textbf{u}                          |
  |                   |               |   \ d\Omega+\int\limits_{\Gamma_{B}}  |
  |                   |               |   \frac{\beta^{2}}{2}H^{r}\textbf{u}  |
  |                   |               |   \cdot                               |
  |                   |               |   \textbf{u}+P\textbf{u}\cdot         |
  |                   |               |   \textbf{n} d\Gamma                  |
  +-------------------+---------------+---------------------------------------+
  |Rate of            |None           |.. math::                              |
  |strain             |               |   \eta\left(\dot{\epsilon}^{2}\right) |
  |                   |               |   =                                   |
  |tensor             |               |   b(T)\left[\dot{\epsilon}^{2}\right] |
  |                   |               |   ^{\frac{1-n}{2n}}                   |
  +-------------------+---------------+---------------------------------------+
  |Temperature        |Viscosity mode +.. math::                              |
  |Dependent          |is isothermal  |   b(T) = A_0^{\frac{-1}{n}}           |
  |Rate Factor        +---------------+---------------------------------------+
  |                   |Viscosity mode |Model dependent                        |
  |                   |is linear      |                                       |
  |                   +---------------+---------------------------------------+
  |                   |Viscosity mode |                                       |
  |                   |is full        |.. math::                              |
  |                   |               |   b(T) = \left[Ea(T)e^{-\frac{Q(T)}   |
  |                   |               |   {RT^*}}                             |
  |                   |               |   \right]^{\frac{-1}{n}}              |
  +-------------------+---------------+---------------------------------------+
  
  **Terms**

  +------------+-------------------------+------------------------------------+
  |Equation    |Term                     | Description                        |
  +============+=========================+====================================+
  |Variational |.. math::                |*Viscous dissipation* including     |
  |Principle   |                         |terms for strain rate dependent ice |
  |For Power   |   \frac{2n}{n+1}        |viscosity and the strain rate       |
  | Law        |   \eta\left(\dot        |tensor, respectively                |
  |Rheology    |   {\epsilon}^{2}        |                                    |
  |            |   \right)\dot{          |                                    |
  |            |   \epsilon}^{2}         |                                    |
  |            +-------------------------+------------------------------------+
  |            |.. math::                |*Graviataional potential* energy    |
  |            |   \rho\textbf{g}\cdot   |calculated using the density,       |
  |            |   \textbf{u}            |graviational force, and ice velocity|
  |            +-------------------------+------------------------------------+
  |            |.. math::                |*Incompressibility constraint*      |
  |            |    P\nabla\cdot         |included terms for pressure and the |
  |            |    \textbf{u}\ d\Omega  |divergence of the ice velocity      |
  |            +-------------------------+------------------------------------+
  |            |.. math::                |*Frictional head dissipation*       |
  |            |   \frac{\beta^{2}}      |including terms for the basal       |
  |            |   {2}H^{r}\textbf{u}    |sliding coefficient, ice thickness, |
  |            |   \cdot\textbf{u}       |and the ice velocity dotted into    |
  |            |                         |itself                              |
  |            +-------------------------+------------------------------------+
  |            |.. math::                |*Impenetrability constraint*        |
  |            |   P\textbf{u}\cdot      |calculated using the pressure and   |
  |            |   \textbf{n}            |the ice velocity dotted into the    |
  |            |                         |outward normal vector               |
  +------------+-------------------------+------------------------------------+
  |Rate of     |.. math::                |Temperature dependent rate factor,  |
  |strain      |   b(T)\left[\dot        |square of the second invarient of   |
  |tensor      |   {\epsilon}^{2}        |the strain rate tensor              |
  |            |   \right]^              |                                    |
  |            |  {\frac{1-n}{2n}}       |                                    |
  +------------+-------------------------+------------------------------------+
  |Temperature |.. math::                |Enhancement factor                  |
  |Dependent   |   E                     |                                    |
  |Rate Factor +-------------------------+------------------------------------+
  |            |.. math::                |Temperature dependent parameters    |
  |            |   a(T)                  |                                    |
  |            |                         |                                    |
  |            |   Q(T)                  |                                    |
  |            +-------------------------+------------------------------------+
  |            |.. math::                |Rate constant                       |
  |            |   R                     |                                    |
  +            +-------------------------+------------------------------------+
  |            |.. math::                |Temperature corrected for melting   |
  |            |   T^*                   |point dependence                    |
  +------------+-------------------------+------------------------------------+
  
  """
  def __init__(self, model, config):
    """ 
    Here we set up the problem, and do all of the differentiation and
    memory allocation type stuff.
    """
    self.model    = model
    self.config   = config

    mesh          = model.mesh
    r             = config['velocity']['r']
    Q             = model.Q
    Q4            = model.Q4
    n             = model.n
    b             = model.b
    Tstar         = model.Tstar
    T             = model.T
    gamma         = model.gamma
    S             = model.S
    B             = model.B
    x             = model.x
    E             = model.E
    W             = model.W
    R             = model.R
    epsdot        = model.epsdot
    eps_reg       = model.eps_reg
    eta           = model.eta
    rho           = model.rho
    rho_w         = model.rho_w
    g             = model.g
    Vd            = model.Vd
    Pe            = model.Pe
    Sl            = model.Sl
    Pc            = model.Pc
    Nc            = model.Nc
    Pb            = model.Pb
    Lsq           = model.Lsq
    beta          = model.beta

    newton_params = config['velocity']['newton_params']
    A0            = config['velocity']['A0']
    
    # initialize bed friction coefficient :
    model.assign_variable(beta, config['velocity']['beta'])
   
    # initialize enhancement factor :
    model.assign_variable(E, config['velocity']['E'])

    # pressure boundary :
    class Depth(Expression):
      def eval(self, values, x):
        b         = model.B_ex(x[0], x[1], x[2])
        values[0] = abs(min(0, b))
    D = Depth(element=Q.ufl_element())
    N = FacetNormal(mesh)
    
    # Check if there are non-linear solver parameters defined.  If not, set 
    # them to dolfin's default.  The default is not likely to converge if 
    # thermomechanical coupling is used.
    if newton_params:
      self.newton_params = newton_params
    
    else:
      self.newton_params = NonlinearVariationalSolver.default_parameters()
    
    # Define a test function
    Phi                  = TestFunction(Q4)

    # Define a trial function
    dU                   = TrialFunction(Q4)
    model.U              = Function(Q4)
    U                    = model.U
 
    phi, psi, xsi, kappa = split(Phi)
    du,  dv,  dw,  dP    = split(dU)
    u,   v,   w,   P     = split(U)

    # set up surfaces to integrate :
    ds       = model.ds  
    dSrf     = ds(2)        # surface
    dGnd     = ds(3)        # grounded bed 
    dFlt     = ds(5)        # floating bed
    dFltS    = ds(6)        # marine terminating sides
    dBed     = dGnd + dFlt  # bed

    # Set the value of b, the temperature dependent ice hardness parameter,
		# using the most recently calculated temperature field, if expected.
    if   config['velocity']['viscosity_mode'] == 'isothermal':
      b = A0**(-1/n)
    
    elif config['velocity']['viscosity_mode'] == 'linear':
      b = config['velocity']['b_linear']
      n = 1.0
    
    else:
      # Define pressure corrected temperature
      Tstar = T + gamma * (S - x[2])
       
      # Define ice hardness parameteri
      a_T = conditional( lt(Tstar, 263.15), 1.1384496e-5, 5.45e10 )
      Q_T = conditional( lt(Tstar, 263.15), 6e4,13.9e4 )
      b   = ( E * (a_T * (1 + 181.25*W)) * exp( -Q_T / (R * Tstar) ) )**(-1/n)
    
    # Second invariant of the strain rate tensor squared
    term   = + 0.5*(   (u.dx(1) + v.dx(0))**2  \
                     + (u.dx(2) + w.dx(0))**2  \
                     + (v.dx(2) + w.dx(1))**2) \
             + u.dx(0)**2 + v.dx(1)**2 + w.dx(2)**2 
    epsdot = 0.5 * term + eps_reg
    eta    = b * epsdot**((1.0 - n) / (2*n))

    # 1) Viscous dissipation
    Vd     = (2*n)/(n+1) * b * epsdot**((n+1)/(2*n))

    # 2) Potential energy
    Pe     = rho * g * w

    # 3) Dissipation by sliding
    Sl     = 0.5 * beta**2 * (S - B)**r * (u**2 + v**2 + w**2)

    # 4) Incompressibility constraint
    Pc     = -P * (u.dx(0) + v.dx(1) + w.dx(2)) 
    
    # 5) Impenetrability constraint
    Nc     = P * (u*B.dx(0) + v*B.dx(1) - w)

    # 6) pressure boundary
    Pb     = (rho*g*(S - B) + rho_w*g*B) / (S - B) * (u + v + w) 

    g      = Constant((0.0, 0.0, g))
    h      = CellSize(mesh)
    tau    = h**2 / (12 * b * rho**2)
    Lsq    = -tau * dot( (grad(P) + rho*g), (grad(P) + rho*g) )
    
    # Variational principle
    A      = (Vd + Pe + Pc + Lsq)*dx + Sl*dGnd + Nc*dBed + Pb*dFltS

    model.A      = A
    model.epsdot = epsdot
    model.eta    = eta
    model.Vd     = Vd
    model.Pe     = Pe
    model.Sl     = Sl
    model.Pc     = Pc
    model.Nc     = Nc
    model.Pb     = Pb
    model.Lsq    = Lsq
    model.u      = u
    model.v      = v
    model.w      = w
    model.P      = P

    # Calculate the first variation (the action) of the variational 
    # principle in the direction of the test function
    self.F = derivative(A, U, Phi)   

    # Calculate the first variation of the action (the Jacobian) in
    # the direction of a small perturbation in U
    self.J = derivative(self.F, U, dU)

  def solve(self):
    """ 
    Perform the Newton solve of the first order equations 
    """
    # Note that for solving the full Stokes functional, the edges of the 
    # domain require some sort of boundary condition other than homogeneous 
    # Neumann, since the geometry of the domain dictates the flow, not an 
    # imposed driving stress.  Here we have two options, all zeros or the 
    # solution that is already stored in the model class.  For the latter of 
    # these two options, this would mean that if you wanted to have some 
    # arbitrary section of greenland as a domain, you could solve the first 
    # order equations, which happily operate with homogeneous Neumann, and 
    # impose these as Dirichlet boundary conditions for the Stokes equations.
    model  = self.model
    config = self.config
    Q4     = model.Q4
    Q      = model.Q

    self.bcs = []

    if config['velocity']['boundaries'] == 'homogeneous':
      self.bcs.append(DirichletBC(Q4.sub(0), 0.0, model.ff, 4))
      self.bcs.append(DirichletBC(Q4.sub(1), 0.0, model.ff, 4))
      self.bcs.append(DirichletBC(Q4.sub(2), 0.0, model.ff, 4))
      
    if config['velocity']['boundaries'] == 'solution':
      self.bcs.append(DirichletBC(Q4.sub(0), model.u, model.ff, 4))
      self.bcs.append(DirichletBC(Q4.sub(1), model.v, model.ff, 4))
      self.bcs.append(DirichletBC(Q4.sub(2), model.w, model.ff, 4))
      
    if config['velocity']['boundaries'] == 'user_defined':
      u_t = config['velocity']['u_lat_boundary']
      v_t = config['velocity']['v_lat_boundary']
      self.bcs.append(DirichletBC(Q4.sub(0), u_t, model.ff, 4))
      self.bcs.append(DirichletBC(Q4.sub(1), v_t, model.ff, 4))
      self.bcs.append(DirichletBC(Q4.sub(2), 0.0, model.ff, 4))
       
    # Solve the nonlinear equations via Newton's method
    if self.model.MPI_rank==0:
      s    = "::: solving full-stokes velocity :::"
      text = colored(s, 'cyan')
      print text
    solve(self.F == 0, model.U, bcs=self.bcs, J = self.J, 
          solver_parameters = self.newton_params)


class VelocityBP(object):
  r"""				
  This class solves the non-linear Blatter-Pattyn momentum balance, 
  given a possibly non-uniform temperature field.
  
  :param model  : An instantiated 2D flowline ice :class:`~src.model.Model`
  :param config : Dictionary object containing information on physical 
	                attributes such as velocties, age, and surface climate
  
  This class uses a simplification of the full Stokes' functional by expressing
  vertical velocities in terms of horizontal ones through incompressibility
  and bed impenetrability constraints.
  	
  **Equations**
	
  +-------------------+---------------+---------------------------------------+
  |Equation           |Condition      | Formula                               |
  +===================+===============+=======================================+
  |Variational        |               |.. math::                              |
  |Principle          |               |   \mathcal{A}\left[\textbf{u}_{| |}   |
  |                   |               |   \right]=                            |
  |For Power          |               |   \int\limits_{\Omega}\frac{2n}{n+1}  |
  |Law                |               |   \eta\left(\dot{\epsilon}^2_1\right) |
  |Rheology           |None           |   \dot{\epsilon}^2_1 + \rho g         |
  |                   |               |   \textbf{u}_{| |}\cdot\nabla_{| |}S  |
  |                   |               |   \ d\Omega+\int\limits_{\Gamma_{B}}  |
  |                   |               |   \frac{\beta^{2}}{2}H^{r}\textbf     |
  |                   |               |   {u}_{| |}                           |
  |                   |               |   \cdot\textbf{u}_{| |}               |
  |                   |               |   \ d\Gamma                           |
  +-------------------+---------------+---------------------------------------+
  |Rate of            |None           |.. math::                              |
  |strain             |               |   \eta\left(\dot{\epsilon}^{2}\right)=|
  |tensor             |               |   b(T)\left[\dot{\epsilon}^{2}\right] |
  |                   |               |   ^{\frac{1-n}{2n}}                   |
  +-------------------+---------------+---------------------------------------+
  |Temperature        |Viscosity mode +.. math::                              |
  |Dependent          |is isothermal  |   b(T) = A_0^{\frac{-1}{n}}           |
  |Rate Factor        +---------------+---------------------------------------+
  |                   |Viscosity mode |Model dependent                        |
  |                   |is linear      |                                       |
  +                   +---------------+---------------------------------------+
  |                   |Viscosity mode |                                       |
  |                   |is full        |.. math::                              |
  |                   |               |   b(T) = \left[Ea(T)e^{-\frac{Q(T)    |
  |                   |               |   }{RT^*}}                            |
  |                   |               |   \right]^{\frac{-1}{n}}              |
  +-------------------+---------------+---------------------------------------+
  |Incompressibility  |.. math::      |.. math::                              |
  |                   |   w_b=\textbf |   w\left(u\right)=-\int\limits^{z}_{B}|
  |                   |   {u}_{| | b} |   \nabla_{| |}\textbf{u}_{| |}dz'     |
  |                   |   \cdot       |                                       |
  |                   |   \nabla_{| | |                                       |
  |                   |   }B          |                                       |
  +-------------------+---------------+---------------------------------------+
  
  **Terms**

  +-------------------+-------------------------------+-----------------------+
  |Equation Name      |Term                           | Description           |
  +===================+===============================+=======================+
  |Variational        |.. math::                      |*Viscous dissipation*  |
  |Principle          |                               |including              |
  |For Power Law      |                               |terms for strain rate  |
  |Rheology           |                               |dependent ice          |
  |                   |   \frac{2n}{n+1}\eta\left(    |viscosity and the      |
  |                   |   \dot{\epsilon}^2_1\right)   |strain rate            |
  |                   |   \dot{\epsilon}^2_1          |tensor, respectively   |
  |                   |                               |                       |
  |                   +-------------------------------+-----------------------+
  |                   |.. math::                      |*Graviataional         |
  |                   |   \rho g                      |potential* energy      |
  |                   |   \textbf{u}\cdot\nabla       |calculated using the   |
  |                   |   _{| |}S                     |density,               |
  |                   |                               |graviational force,    |
  |                   |                               |and horizontal         |
  |                   |                               |ice velocity dotted    |
  |                   |                               |into the               |
  |                   |                               |gradient of the        |
  |                   |                               |surface elevation of   |
  |                   |                               |the ice                |
  |                   +-------------------------------+-----------------------+
  |                   |.. math::                      |*Frictional head       |
  |                   |                               |dissipation*           |
  |                   |   \frac{\beta^{2}}{2}H^{r}    |including terms for    |
  |                   |   \textbf{u}_{| |}\cdot       |the basal              |
  |                   |   \textbf{u}_{| |}            |sliding coefficient,   |
  |                   |                               |ice thickness,         |
  |                   |                               |and the horizontal     |
  |                   |                               |ice velocity           |
  |                   |                               |dotted into itself     |
  +-------------------+-------------------------------+-----------------------+
  |Rate of            |.. math::                      |Temperature dependent  |
  |strain             |                               |rate factor,           |
  |tensor             |   b(T)\left[\dot{\epsilon}    |square of the second   |
  |                   |   ^{2}\right]                 |invarient of           |
  |                   |   ^{\frac{1-n}{2n}}           |the strain rate        |
  |                   |                               |tensor                 |
  |                   |                               |                       |
  +-------------------+-------------------------------+-----------------------+
  |Temperature        |.. math::                      |Enhancement factor     |
  |Dependent          |   E                           |                       |
  |Rate Factor        +-------------------------------+-----------------------+
  |                   |.. math::                      |Temperature            |
  |                   |                               |dependent parameters   |
  |                   |   a(T)                        |                       |
  |                   |   Q(T)                        |                       |
  |                   |                               |                       |
  |                   +-------------------------------+-----------------------+
  |                   |.. math::                      |Rate constant          |
  |                   |   R                           |                       |
  +                   +-------------------------------+-----------------------+
  |                   |.. math::                      |Temperature corrected  |
  |                   |                               |for melting            |
  |                   |   T^*                         |point dependence       |
  +-------------------+-------------------------------+-----------------------+
  """
  def __init__(self, model, config):
    """ 
    Here we set up the problem, and do all of the differentiation and
    memory allocation type stuff.
    """
    self.model    = model
    self.config   = config

    mesh          = model.mesh
    r             = config['velocity']['r']
    Q             = model.Q
    Q2            = model.Q2
    n             = model.n
    b             = model.b
    Tstar         = model.Tstar
    T             = model.T
    gamma         = model.gamma
    S             = model.S
    B             = model.B
    H             = S - B
    x             = model.x
    E             = model.E
    W             = model.W
    R             = model.R
    epsdot        = model.epsdot
    eps_reg       = model.eps_reg
    eta           = model.eta
    rho           = model.rho
    rho_w         = model.rho_w
    g             = model.g
    Vd            = model.Vd
    Pe            = model.Pe
    Sl            = model.Sl
    Pb            = model.Pb
    beta          = model.beta

    # pressure boundary :
    class Depth(Expression):
      def eval(self, values, x):
        b         = model.B_ex(x[0], x[1], x[2])
        values[0] = abs(min(0, b))
    D = Depth(element=Q.ufl_element())
    N = FacetNormal(mesh)
    
    newton_params = config['velocity']['newton_params']
    A0            = config['velocity']['A0']

    # initialize the temperature depending on input type :
    if config['velocity']['use_T0']:
      model.assign_variable(T, config['velocity']['T0'])

    # initialize the bed friction coefficient :
    if config['velocity']['init_beta_from_U_ob']:
      U_ob     = config['velocity']['U_ob']
      U_mag    = sqrt(inner(U_ob, U_ob))
      S_mag    = sqrt(inner(grad(S), grad(S)))
      beta_0   = project(sqrt((rho*g*H*S_mag) / (H**r * U_mag + 0.1)), Q)
      beta_0_v = beta_0.vector().array()
      beta_0_v[beta_0_v < DOLFIN_EPS] = DOLFIN_EPS
      model.assign_variable(beta, beta_0_v)
    else:
      model.assign_variable(beta, config['velocity']['beta'])
   
    # initialize the enhancement factor :
    model.assign_variable(E, config['velocity']['E'])

    # Check if there are non-linear solver parameters defined.  If not, set 
    # them to dolfin's default.  The default is not likely to converge if 
    # thermomechanical coupling is used.
    if newton_params:
      self.newton_params = newton_params
    
    else:
      self.newton_params = NonlinearVariationalSolver.default_parameters()

    # Define a test function
    Phi      = TestFunction(Q2)

    # Define a trial function
    dU       = TrialFunction(Q2)
    model.U  = Function(Q2)
    U        = model.U 

    phi, psi = split(Phi)
    du,  dv  = split(dU)
    u,   v   = split(U)  # x,y velocity components

    # vertical velocity components :
    chi      = TestFunction(Q)
    dw       = TrialFunction(Q)

    dx       = model.dx
    dx_s     = dx(1)
    dx_g     = dx(0)
    if model.mask != None:
      dx     = dx(1) + dx(0) # entire internal
    ds       = model.ds  
    dSrf     = ds(2)         # surface
    dGnd     = ds(3)         # grounded bed
    dFlt     = ds(5)         # floating bed
    dFltS    = ds(6)         # marine terminating sides
    dBed     = dGnd + dFlt   # bed

    # Set the value of b, the temperature dependent ice hardness parameter,
    # using the most recently calculated temperature field, if expected.
    if   config['velocity']['viscosity_mode'] == 'isothermal':
      b     = A0**(-1/n)
      b_gnd = b
      b_shf = b
    
    elif config['velocity']['viscosity_mode'] == 'linear':
      b     = config['velocity']['b_linear']
      b_gnd = b
      b_shf = b
      n     = 1.0
    
    elif config['velocity']['viscosity_mode'] == 'shelf_control':
      b_shf   = config['velocity']['b_linear_shf']
      b_gnd   = config['velocity']['b_linear_gnd']
      #b_shf.vector()[model.gnd_dofs] = 0
      #b_gnd.vector()[model.shf_dofs] = 0
      #V       = FunctionSpace(mesh, 'DG', 0)
      #b       = Function(V)
      #b_e     = Expression('b', b = b_shf)
      #b       = project(b_e, V)
      b       = Function(Q)
      b.vector()[model.shf_dofs] = b_shf.vector()[model.shf_dofs]
      b.vector()[model.gnd_dofs] = b_gnd.vector()[model.gnd_dofs]
    
    elif config['velocity']['viscosity_mode'] == 'b_control':
      b = config['velocity']['b']
    
    elif config['velocity']['viscosity_mode'] == 'full':
      # Define pressure corrected temperature
      Tstar = T + gamma * (S - x[2])
       
      # Define ice hardness parameterization :
      a_T   = conditional( lt(Tstar, 263.15), 1.1384496e-5, 5.45e10)
      Q_T   = conditional( lt(Tstar, 263.15), 6e4,          13.9e4)
      b     = ( E * (a_T * (1 + 181.25*W)) * exp( -Q_T / (R * Tstar)) )**(-1/n)
      b_gnd = b
      b_shf = b
    
    else:
      print "Acceptable choices for 'viscosity_mode' are 'linear', " + \
            "'isothermal', or 'full'."

    # second invariant of the strain rate tensor squared :
    term     = + 0.5 * (u.dx(2)**2 + v.dx(2)**2 + (u.dx(1) + v.dx(0))**2) \
               +        u.dx(0)**2 + v.dx(1)**2 + (u.dx(0) + v.dx(1))**2
    epsdot   =   0.5 * term + eps_reg
    eta      =     b * epsdot**((1.0 - n) / (2*n))

    # 1) Viscous dissipation
    Vd_shf   = (2*n)/(n+1) * b_shf * epsdot**((n+1)/(2*n))
    Vd_gnd   = (2*n)/(n+1) * b_gnd * epsdot**((n+1)/(2*n))
    Vd       = (2*n)/(n+1) * b * epsdot**((n+1)/(2*n))

    # 2) Potential energy
    Pe       = rho * g * (u * S.dx(0) + v * S.dx(1))

    # 3) Dissipation by sliding
    Sl       = 0.5 * beta**2 * H**r * (u**2 + v**2)
    
    # 4) pressure boundary
    Pb       = (rho*g*H + rho_w*g*B) / H * (u + v) 

    # Variational principle
    A        = Vd_shf*dx_s + Vd_gnd*dx_g + Pe*dx + Sl*dGnd + Pb*dFltS
    #A        = Vd*dx + Pe*dx + Sl*dGnd + Pb*dFltS

    # Calculate the first variation (the action) of the variational 
    # principle in the direction of the test function
    self.F   = derivative(A, U, Phi)

    # Calculate the first variation of the action (the Jacobian) in
    # the direction of a small perturbation in U
    self.J   = derivative(self.F, U, dU)
 
    self.w_R = (u.dx(0) + v.dx(1) + dw.dx(2))*chi*dx - \
               (u*B.dx(0) + v*B.dx(1) - dw)*chi*dBed
    
    # Set up linear solve for vertical velocity.
    self.aw = lhs(self.w_R)
    self.Lw = rhs(self.w_R)

    model.eta    = eta
    model.b      = b
    model.b_shf  = b_shf
    model.b_gnd  = b_gnd
    model.Vd_shf = Vd_shf
    model.Vd_gnd = Vd_gnd
    model.Vd     = Vd
    model.Pe     = Pe
    model.Sl     = Sl
    model.Pb     = Pb
    model.A      = A
    model.T      = T
    model.beta  = beta
    model.E      = E
    model.u      = u
    model.v      = v

  def solve(self):
    """ 
    Perform the Newton solve of the first order equations 
    """
    model  = self.model
    config = self.config
    
    # List of boundary conditions
    self.bcs = []
    # Vertical velocity boundary condition
    self.w_bcs = []

    # Add any user defined boundary conditions    
    for i in range(len(model.boundary_values)):
      # Get the value in the facet function for this boundary
      marker_val = model.boundary_values[i]
      # The u component of velocity on the boundary
      bound_u = model.boundary_u[i]
      # The v component of velocity on the boundary
      bound_v = model.boundary_v[i]
      # The w component of velocity on the boundary
      bound_w = model.boundary_w[i]
      
      # Add the Direchlet boundary condition
<<<<<<< HEAD
      self.bcs.append(DirichletBC(model.Q2.sub(0), bound_u, model.ff, marker_val))
      self.bcs.append(DirichletBC(model.Q2.sub(1), bound_v, model.ff, marker_val))
      self.w_bcs.append(DirichletBC(model.Q, bound_w, model.ff, marker_val))
=======
      self.bcs.append(DirichletBC(model.Q2.sub(0), 
                      bound_u, model.ff, marker_val))
      self.bcs.append(DirichletBC(model.Q2.sub(1), 
                      bound_v, model.ff, marker_val))
    
    # add lateral boundary conditions :  
    if config['velocity']['boundaries'] == 'user_defined':
      u_t = config['velocity']['u_lat_boundary']
      v_t = config['velocity']['v_lat_boundary']
      self.bcs.append(DirichletBC(model.Q2.sub(0), u_t, model.ff, 4))
      self.bcs.append(DirichletBC(model.Q2.sub(1), v_t, model.ff, 4))
      self.bcs.append(DirichletBC(model.Q2.sub(0), u_t, model.ff, 6))
      self.bcs.append(DirichletBC(model.Q2.sub(1), v_t, model.ff, 6))
>>>>>>> 7aeee3a8
    
    # solve nonlinear system :
    if self.model.MPI_rank==0:
      s    = "::: solving BP horizontal velocity :::"
      text = colored(s, 'cyan')
      print text
    solve(self.F == 0, model.U, J = self.J, bcs = self.bcs,
          solver_parameters = self.newton_params)

    
    # solve for vertical velocity :
    if self.model.MPI_rank==0:
      s    = "::: solving BP vertical velocity :::"
      text = colored(s, 'cyan')
      print text
    solve(self.aw == self.Lw, model.w, bcs = self.w_bcs)
    

class Enthalpy(object):
  r""" 
  This class solves the internal energy balance (enthalpy) in steady state or 
  transient, and converts that solution to temperature and water content.

  Time stepping uses Crank-Nicholson, which is 2nd order accurate.
    
  :param model  : An instantiated 2D flowline ice :class:`~src.model.Model`
  :param config : Dictionary object containing information on physical 
                 	attributes such as velocties, age, and surface climate
	
  The enthalpy equation used in this class is a typical advection-diffusion 
  equation with a non-linear diffusivity

  :Enthalpy:
     .. math::
      \rho\left(\partial_t+\textbf{u}\cdot\nabla\right)H = 
      \rho\nabla\cdot\kappa\left(H\right)\nabla H + Q
		 
  +-------------------------+---------------------------------------------+
  |Term                     |Description                                  |
  +=========================+=============================================+
  |.. math::                |                                             |
  |   H                     |Enthalpy                                     |
  +-------------------------+---------------------------------------------+
  |.. math::                |                                             |
  |   \rho                  |Ice density                                  |
  +-------------------------+---------------------------------------------+
  |.. math::                |Strain heat generated by viscious dissipation|
  |   Q                     |given by the first term in the Stokes'       |
  |                         |functional                                   |
  +-------------------------+---------------------------------------------+
  |.. math::                |Ice velocity                                 |
  |   \textbf{u}            |                                             | 
  +-------------------------+---------------------------------------------+
  |.. math::                |Enthalpy dependent diffusivity               |
  |   \kappa                |                                             |
  |                         +--------------+------------------------------+
  |                         |if the ice is |.. math::                     |
  |                         |cold          |   \frac{k}{\rho C_p}         |
  |                         +--------------+------------------------------+
  |                         |if the ice is |.. math::                     |
  |                         |temperate     |   \frac{\nu}{\rho}           |	
  +-------------------------+--------------+------------------------------+
  |.. math::                |Thermal conductivity of cold ice             |
  |   k                     |                                             |
  +-------------------------+---------------------------------------------+
  |.. math::                |Heat capacity                                |
  |   C_p                   |                                             |
  +-------------------------+---------------------------------------------+
  |.. math::                |Diffusivity of enthalpy in temperate ice     |
  |   \nu                   |                                             |
  +-------------------------+---------------------------------------------+
  
  +-----------------------------------------------------------------------+	
  |Ice Definitions                                                        |
  +====================+==================================================+
  |Cold ice            |.. math::                                         |
  |                    |   \left(H-h_i\left(P\right)\right) < 0           |
  +--------------------+--------------------------------------------------+
  |Temperate ice       |.. math::                                         |
  |                    |   \left(H-h_i\left(P\right)\right) \geq 0        |
  +--------------------+--------------------------------------------------+

  +------------------------+----------------------------------------------+
  |Term                    |Definition                                    |
  +========================+==============================================+
  |.. math::               |Pressure melting point expressed in enthalpy  |
  |   h_i\left(P\right)=   |                                              |
  |   -L+C_w\left(273-     |                                              |
  |   \gamma P\right)      |                                              |
  +------------------------+----------------------------------------------+
  |.. math::               |Latent heat of fusion                         |
  |   L                    |                                              |
  +------------------------+----------------------------------------------+
  |.. math::               |Heat capacity of liquid water                 |
  |   C_w                  |                                              |
  +------------------------+----------------------------------------------+
  |.. math::               |Dependence of the melting point on pressure   |
  |   \gamma               |                                              |
  +------------------------+----------------------------------------------+
  |.. math::               |Pressure                                      |
  |   P                    |                                              |
  +------------------------+----------------------------------------------+
  
  **Stabilization**
  
  The enthalpy equation is hyperbolic and so the 
  standard centered Galerkin Finite Element method is non-optimal and 
  spurious oscillations can arise. In order to stabilize it, we apply 
  streamline upwind Petrov-Galerkin methods. 
  This consists of adding an additional diffusion term of the form
  
  :Term:
     .. math::
      \rho\nabla\cdot K\nabla H
      
  +--------------------------------+--------------------------------------+
  |Term                            |Description                           |
  +================================+======================================+
  |.. math::                       |Tensor valued diffusivity             |
  |   K_{ij} = \frac{\alpha h}{2}  |                                      |
  |   \frac{u_i u_j}{| |u| |}      |                                      |
  +--------------------------------+--------------------------------------+
  |.. math::                       |Taken to be equal to unity            |
  |   \alpha                       |                                      |
  +--------------------------------+--------------------------------------+
  |.. math::                       |Cell size metric                      |
  |   h                            |                                      |
  +--------------------------------+--------------------------------------+
  
  Alternatively, to weight the advective portion of the governing equation
  we can view this stabilization as using skewed finite element test 
  functions of the form
  
  :Equation:
     .. math::
      \hat{\phi} = \phi + \frac{\alpha h}{2}\frac{u_i u_j}{| |u| |}
      \cdot\nabla_{| |}\phi
  """
  def __init__(self, model, config):
    """ 
    Set up equation, memory allocation, etc. 
    """
    self.config = config
    self.model  = model

    T_surface   = config['enthalpy']['T_surface']
    q_geo       = config['enthalpy']['q_geo']
    r           = config['velocity']['r']

    mesh        = model.mesh
    Q           = model.Q
    Q2          = model.Q2
    H           = model.H
    H0          = model.H0
    n           = model.n
    b           = model.b
    Tstar       = model.Tstar
    T           = model.T
    T0          = model.T0
    Mb          = model.Mb
    h_i         = model.h_i
    L           = model.L
    C           = model.C
    C_w         = model.C_w
    T_w         = model.T_w
    gamma       = model.gamma
    S           = model.S
    B           = model.B
    x           = model.x
    E           = model.E
    W           = model.W
    R           = model.R
    epsdot      = model.epsdot
    eps_reg     = model.eps_reg
    eta         = model.eta
    rho         = model.rho
    g           = model.g
    beta        = model.beta
    u           = model.u
    v           = model.v
    w           = model.w
    cold        = model.cold
    kappa       = model.kappa
    k           = model.k
    Hhat        = model.Hhat
    uhat        = model.uhat
    vhat        = model.vhat
    what        = model.what
    mhat        = model.mhat
    ds          = model.ds
    dx          = model.dx
    dx_s        = dx(1)
    dx_g        = dx(0)
    dx          = dx(1) + dx(0) # entire internal
    
    # If we're not using the output of the surface climate model,
    #  set the surface temperature to the constant or array that 
    #  was passed in.
    if not config['enthalpy']['use_surface_climate']:
      model.assign_variable(model.T_surface, T_surface)

    # initialize basal heat term :
    model.assign_variable(model.q_geo, q_geo)
    
    q_geo     = model.q_geo
    T_surface = model.T_surface

    # Define test and trial functions       
    psi = TestFunction(Q)
    dH  = TrialFunction(Q)

    # Pressure melting point
    T0  = T_w - gamma * (S - x[2])

    # Pressure melting enthalpy
    h_i = -L + C_w * T0

    # For the following heat sources, note that they differ from the 
    # oft-published expressions, in that they are both multiplied by constants.
    # I think that this is the correct form, as they must be this way in order 
    # to conserve energy.  This also implies that heretofore, models have been 
    # overestimating frictional heat, and underestimating strain heat.

    # Frictional heating = tau_b*u = beta^2*u*u
    q_friction = 0.5 * beta**2 * (S - B)**r * (u**2 + v**2)

    # Strain heating = stress*strain
    Q_s = (2*n)/(n+1) * b * epsdot**((n+1)/(2*n))

    # Different diffusion coefficent values for temperate and cold ice.  This
    # nonlinearity enters as a part of the Picard iteration between velocity
    # and enthalpy
    cold.vector()[:] = 1.0

    # diffusion coefficient :
    kappa = cold * k/(rho*C)

    # configure the module to run in steady state :
    if config['mode'] == 'steady':
      try:
        U    = as_vector([u, v, w])
      except NameError:
        print "No velocity field found.  Defaulting to no velocity"
        U    = 0.0

      # necessary quantities for streamline upwinding :
      h      = 2 * CellSize(mesh)
      vnorm  = sqrt(dot(U, U) + 1e-1)

      # skewed test function :
      psihat = psi + h/(2*vnorm) * dot(U, grad(psi))

      # residual of model :
      self.F = + rho * dot(U, grad(dH)) * psihat * dx \
               + rho * kappa * dot(grad(psi), grad(dH)) * dx \
               - (q_geo + q_friction) * psihat * ds(3) \
               - Q_s * psihat * dx

      self.a = lhs(self.F)
      self.L = rhs(self.F)

    # configure the module to run in transient mode :
    elif config['mode'] == 'transient':
      dt = config['time_step']
    
      # Skewed test function.  Note that vertical velocity has 
      # the mesh velocity subtracted from it.
      U = as_vector([uhat, vhat, what - mhat])

      h      = 2 * CellSize(mesh)
      vnorm  = sqrt(dot(U,U) + 1e-1)
      psihat = psi + h/(2*vnorm) * dot(U, grad(psi))

      theta = 0.5
      # Crank Nicholson method
      Hmid = theta*dH + (1 - theta)*H0
      
      # implicit system (linearized) for enthalpy at time H_{n+1}
      self.F = + rho * (dH - H0) / dt * psi * dx \
               + rho * dot(U, grad(Hmid)) * psihat * dx \
               + rho * kappa * dot(grad(psi), grad(Hmid)) * dx \
               - (q_geo + q_friction) * psi * ds(3) \
               - Q_s * psi * dx

      self.a = lhs(self.F)
      self.L = rhs(self.F)

    kappa_melt = conditional( ge(H, h_i), 0, kappa)

    # Form representing the basal melt rate
    vec   = as_vector([B.dx(0), B.dx(1), -1])
    term  = q_geo - (rho * kappa_melt * dot(grad(H), vec))
    Mb    = (q_friction + term) / (L * rho)

    model.T_surface = T_surface
    model.q_geo     = q_geo
    model.T0        = T0
    model.h_i       = h_i
    model.cold      = cold
    model.kappa     = kappa
    self.Mb         = Mb        # need this to project after solving
     
  
  def solve(self, H0=None, Hhat=None, uhat=None, 
            vhat=None, what=None, mhat=None):
    r""" 
    Uses boundary conditions and the linear solver to solve for temperature
    and water content.
    
    :param H0     : Initial enthalpy
    :param Hhat   : Enthalpy expression
    :param uhat   : Horizontal velocity
    :param vhat   : Horizontal velocity perpendicular to :attr:`uhat`
    :param what   : Vertical velocity
    :param mhat   : Mesh velocity
  
    
    A Neumann boundary condition is imposed at the basal boundary.
    
    :Boundary Condition:
       .. math::
        \kappa\left(H\right)\nabla H\cdot\textbf{n} = q_g+q_f
        -M_b\rho L
        
    +----------------------------+-------------------------------------------+
    |Terms                       |Description                                |
    +============================+===========================================+
    |.. math::                   |Geothermal heat flux, assumed to be known  |
    |   q_g                      |                                           |
    +----------------------------+-------------------------------------------+
    |.. math::                   |Frictional heat generated by basal sliding |
    |   q_f                      |                                           |
    +----------------------------+-------------------------------------------+
    |.. math::                   |Basal melt rate                            |
    |   M_b                      |                                           |
    +----------------------------+-------------------------------------------+
    
    Since temperature is uniquely related to enthalpy, it can be extracted 
    using the following equations
  
    +-----------------------------------------------------------------------+
    |                                                                       |
    +=================+=================================+===================+
    |.. math::        |.. math::                        |If the ice is cold |
    |   T\left(H,P    |   C_{p}^{-1}\left(H-h_i\left(P  |                   |
    |   \right) =     |   \right)\right)+T_{m}(p)       |                   |
    |                 +---------------------------------+-------------------+
    |                 |.. math::                        |If the ice is      |
    |                 |   T_{m}                         |temperate          |
    +-----------------+---------------------------------+-------------------+
    
    Similarly, the water content can also be extracted using the following 
    equations
    
    +-----------------------------------------------------------------------+
    |                                                                       |
    +=================+=================================+===================+
    |.. math::        |.. math::                        |If the ice is cold |
    |   \omega\left(  |   0                             |                   |
    |   H,P\right)=   |                                 |                   |
    |                 +---------------------------------+-------------------+
    |                 |.. math::                        |If the ice is      |
    |                 |   \frac{H-h_i\left(P\right)}    |temperate          |
    |                 |   {L}                           |                   |
    +-----------------+---------------------------------+-------------------+
    
    +---------------------------+-------------------------------------------+
    |Term                       |Description                                |
    +===========================+===========================================+
    |.. math::                  |Temperature melting point expressed in     |
    |   T_{m}                   |enthalpy                                   |
    +---------------------------+-------------------------------------------+
    """
    model  = self.model
    config = self.config
    
    # Assign values for H0,u,w, and mesh velocity
    if H0 is not None:
      model.assign_variable(model.H0,   H0)
      model.assign_variable(model.Hhat, Hhat)
      model.assign_variable(model.uhat, uhat)
      model.assign_variable(model.vhat, vhat)
      model.assign_variable(model.what, what)
      model.assign_variable(model.mhat, mhat)
      
    lat_bc    = config['enthalpy']['lateral_boundaries']
    T_w       = model.T_w
    T0        = model.T0
    Q         = model.Q
    H         = model.H
    H0        = model.H0
    Hhat      = model.Hhat
    uhat      = model.uhat
    vhat      = model.vhat
    what      = model.what
    mhat      = model.mhat
    T_surface = model.T_surface
    H_surface = model.H_surface
    C         = model.C
    h_i       = model.h_i
    T         = model.T
    W         = model.W
    Mb        = self.Mb
    L         = model.L
    cold      = model.cold

    # Surface boundary condition
    H_surface = project( (T_surface - T0) * C + h_i )
    H_float   = project( (T_w - T0) * C + h_i )
    model.H_surface = H_surface
   
    # surface boundary condition : 
    self.bc_H = []
    self.bc_H.append( DirichletBC(Q, H_surface, model.ff, 2) )
    
    # apply T_w conditions of portion of ice in contact with water :
    if model.mask != None:
      self.bc_H.append( DirichletBC(Q, H_float,   model.ff, 5) )
      self.bc_H.append( DirichletBC(Q, H_surface, model.ff, 7) )
   
    # apply lateral boundaries if desired : 
    if config['enthalpy']['lateral_boundaries'] is not None:
      self.bc_H.append( DirichletBC(Q, lat_bc, model.ff, 4) )
      if model.mask != None:
        self.bc_H.append( DirichletBC(Q, lat_bc, model.ff, 6) ) 
      
    # solve the linear equation for enthalpy :
    if self.model.MPI_rank==0:
      s    = "::: solving enthalpy :::"
      text = colored(s, 'cyan')
      print text
    solve(self.a == self.L, model.H, self.bc_H, 
          solver_parameters = {"linear_solver": "lu"})

    # Convert enthalpy values to temperatures and water contents
    T0_n  = project(T0,  Q)
    h_i_n = project(h_i, Q)

    # Calculate temperature
    T_n  = project( ((H - h_i_n) / C + T0_n), Q)
    W_n  = project( ((H - h_i_n) / L),        Q)
    Mb_n = project( Mb,                       Q)

    # update temperature (Adjust for polythermal stuff) :
    Ta = T_n.vector().array()
    Ts = T0_n.vector().array()
    #cold.vector().set_local((Ts > Ta).astype('float'))
    Ta[Ta > Ts] = Ts[Ta > Ts]
    model.assign_variable(T, Ta)

    # update water content :
    WW = W_n.vector().array()
    WW[WW < 0]    = 0
    WW[WW > 0.01] = 0.01
    model.assign_variable(W, WW)

    # update melt-rate :
    model.assign_variable(model.Mb, Mb_n)


class FreeSurface(object):
  r""" 
  Class for evolving the free surface of the ice through time.
  
  :param model  : An instantiated 2D flowline ice :class:`~src.model.Model`
  :param config : Dictionary object containing information on physical 
                 	attributes such as velocties, age, and surface climate

  **Stabilization** 

  The free surface equation is hyperbolic so, a modified Galerkin test 
  function is used for stabilization.
  
  :Equation:
     .. math::
      \hat{\phi} = \phi + \frac{\alpha h}{2}\frac{u_i u_j}{| |u| |}
      \cdot\nabla_{| |}\phi
     
  A shock-capturing artificial viscosity is applied in order to smooth the 
  sharp discontinuities that occur at the ice boundaries where the model
  domain switches from ice to ice-free regimes.  The additional term is
  given by
  
  :Equation:
     .. math::
      D_{shock} = \nabla \cdot C \nabla S

  +-----------------------------------+-----------------------------------+
  |Term                               |Description                        |
  +===================================+===================================+
  |.. math::                          |Nonlinear residual-dependent scalar|
  |   C = \frac{h}{2| |u| |}\left[    |                                   |
  |   \nabla_{| |}S\cdot\nabla        |                                   |
  |   _{| |}S\right]^{-1}\mathcal{R}  |                                   |
  |   ^{2}                            |                                   |
  +-----------------------------------+-----------------------------------+
  |.. math::                          |Residual of the original free      |
  |   \mathcal{R}                     |surface equation                   |
  +-----------------------------------+-----------------------------------+

  For the Stokes' equations to remain stable, it is necessary to either
  satisfy or circumvent the Ladyzehnskaya-Babuska-Brezzi (LBB) condition.
  We circumvent this condition by using a Galerkin-least squares (GLS)
  formulation of the Stokes' functional:
    
  :Equation:
     .. math::
      \mathcal{A}'\left[\textbf{u},P\right] = \mathcal{A} - \int
      \limits_\Omega\tau_{gls}\left(\nabla P - \rho g\right)\cdot
      \left(\nabla P - \rho g\right)d\Omega
      
  +----------------------------------------+------------------------------+
  |Term                                    |Description                   |
  +========================================+==============================+
  |.. math::                               |Variational principle for     |
  |   \mathcal{A}                          |power law rheology            |
  +----------------------------------------+------------------------------+
  |.. math::                               |Pressure                      |
  |   P                                    |                              |
  +----------------------------------------+------------------------------+
  |.. math::                               |Ice density                   |
  |   \rho                                 |                              |
  +----------------------------------------+------------------------------+
  |.. math::                               |Force of gravity              |
  |   g                                    |                              |
  +----------------------------------------+------------------------------+
  |.. math::                               |Stabilization parameter. Since|
  |   \tau_{gls} = \frac{h^2}              |it is a function of ice       |
  |   {12\rho b(T)}                        |viscosity, the stabilization  |
  |                                        |parameter is nonlinear        |
  +----------------------------------------+------------------------------+
  |.. math::                               |Temperature dependent rate    |
  |   b(T)                                 |factor                        |
  +----------------------------------------+------------------------------+
  """

  def __init__(self, model, config):
    self.model  = model
    self.config = config

    Q_flat = model.Q_flat
    Q      = model.Q

    phi    = TestFunction(Q_flat)
    dS     = TrialFunction(Q_flat)

    self.Shat   = model.Shat           # surface elevation velocity 
    self.ahat   = model.ahat           # accumulation velocity
    self.uhat   = model.uhat_f         # horizontal velocity
    self.vhat   = model.vhat_f         # horizontal velocity perp. to uhat
    self.what   = model.what_f         # vertical velocity
    mhat        = model.mhat           # mesh velocity
    dSdt        = model.dSdt           # surface height change
    M           = model.M
    ds          = model.ds_flat
    dSurf       = ds(2)
    dBase       = ds(3)
    
    self.static_boundary = DirichletBC(Q, 0.0, model.ff_flat, 4)
    h = CellSize(model.flat_mesh)

    # upwinded trial function :
    unorm       = sqrt(self.uhat**2 + self.vhat**2 + 1e-1)
    upwind_term = h/(2.*unorm)*(self.uhat*phi.dx(0) + self.vhat*phi.dx(1))
    phihat      = phi + upwind_term

    mass_matrix = dS * phihat * dSurf
    lumped_mass = phi * dSurf

    stiffness_matrix = - self.uhat * self.Shat.dx(0) * phihat * dSurf \
                       - self.vhat * self.Shat.dx(1) * phihat * dSurf\
                       + (self.what + self.ahat) * phihat * dSurf
    
    # Calculate the nonlinear residual dependent scalar
    term1            = self.Shat.dx(0)**2 + self.Shat.dx(1)**2 + 1e-1
    term2            = + self.uhat*self.Shat.dx(0) \
                       + self.vhat*self.Shat.dx(1) \
                       - (self.what + self.ahat)
    C                = 10.0*h/(2*unorm) * term1 * term2**2
    diffusion_matrix = C * dot(grad(phi), grad(self.Shat)) * dSurf
    
    # Set up the Galerkin-least squares formulation of the Stokes' functional
    A_pro         = - phi.dx(2)*dS*dx - dS*phi*dBase + dSdt*phi*dSurf 
    M.vector()[:] = 1.0
    self.M        = M*dx

    self.newz                   = Function(model.Q)
    self.mass_matrix            = mass_matrix
    self.stiffness_matrix       = stiffness_matrix
    self.diffusion_matrix       = diffusion_matrix
    self.lumped_mass            = lumped_mass
    self.A_pro                  = A_pro
    
  def solve(self):
    """
    :param uhat : Horizontal velocity
    :param vhat : Horizontal velocity perpendicular to :attr:`uhat`
    :param what : Vertical velocity 
    :param Shat : Surface elevation velocity
    :param ahat : Accumulation velocity

    """
    model  = self.model
    config = self.config
   
    model.assign_variable(self.Shat, model.S) 
    model.assign_variable(self.ahat, model.smb) 
    model.assign_variable(self.uhat, model.u) 
    model.assign_variable(self.vhat, model.v) 
    model.assign_variable(self.what, model.w) 

    m = assemble(self.mass_matrix,      keep_diagonal=True)
    r = assemble(self.stiffness_matrix, keep_diagonal=True)

    if self.model.MPI_rank==0:
      s    = "::: solving free-surface :::"
      text = colored(s, 'cyan')
      print text
    if config['free_surface']['lump_mass_matrix']:
      m_l = assemble(self.lumped_mass)
      m_l = m_l.get_local()
      m_l[m_l==0.0]=1.0
      m_l_inv = 1./m_l

    if config['free_surface']['static_boundary_conditions']:
      self.static_boundary.apply(m,r)

    if config['free_surface']['use_shock_capturing']:
      k = assemble(self.diffusion_matrix)
      r -= k
      model.print_min_max(r, 'D')

    if config['free_surface']['lump_mass_matrix']:
      model.assign_variable(model.dSdt, m_l_inv * r.get_local())
    else:
      m.ident_zeros()
      solve(m, model.dSdt.vector(), r)

    A = assemble(lhs(self.A_pro))
    p = assemble(rhs(self.A_pro))
    q = Vector()  
    solve(A, q, p)
    model.assign_variable(model.dSdt, q)

class AdjointVelocityBP(object):
  """ 
  Complete adjoint of the BP momentum balance.  Now updated to calculate
  the adjoint model and gradient using automatic differentiation.  Changing
  the form of the objective function and the differentiation variables now
  automatically propgates through the machinery.  This means that switching
  to topography optimization, or minimization of dHdt is now straightforward,
  and requires no math.
    
  :param model  : An instantiated 2D flowline ice :class:`~src.model.Model`
  :param config : Dictionary object containing information on physical 
                  attributes such as velocties, age, and surface climate
  """
  def __init__(self, model, config):
    """ 
    Setup.
    """
    self.model  = model
    self.config = config

    # Adjoint variable in trial function form
    Q         = model.Q
    Vd_shf    = model.Vd_shf
    Vd_gnd    = model.Vd_gnd
    Vd        = model.Vd
    Pe        = model.Pe
    Sl        = model.Sl
    Pb        = model.Pb
    Pc        = model.Pc
    Lsq       = model.Lsq
    Nc        = model.Nc
    U         = model.U
    u_o       = model.u_o
    v_o       = model.v_o
    adot      = model.adot
    ds        = model.ds
    S         = model.S
    
    dx       = model.dx
    dx_s     = dx(1)
    dx_g     = dx(0)
    dx       = dx(1) + dx(0) # entire internal
    dSrf     = ds(2)         # surface
    dGnd     = ds(3)         # grounded bed 
    dFlt     = ds(5)         # floating bed
    dFltS    = ds(6)         # marine terminating sides
    dBed     = dGnd + dFlt   # bed


    control = config['adjoint']['control_variable']
    alpha   = config['adjoint']['alpha']

    if config['velocity']['approximation'] == 'fo':
      Q_adj   = model.Q2
      A       = Vd_shf*dx_s + Vd_gnd*dx_g + Pe*dx + Sl*dGnd + Pb*dFltS
      #A       = Vd*dx + Pe*dx + Sl*dGnd + Pb*dFltS
    elif config['velocity']['approximation'] == 'stokes':
      Q_adj   = model.Q4
      A       = (Vd + Pe + Pc + Lsq)*dx + Sl*dGnd + Nc*dGnd

    L         = TrialFunction(Q_adj)
    Phi       = TestFunction(Q_adj)
    model.Lam = Function(Q_adj)

    rho       = TestFunction(Q)

    # Derivative, with trial function L.  This is the BP equations in weak form
    # multiplied by L and integrated by parts
    F_adjoint = derivative(A, U, L)

    # form regularization term 'R' :
    N = FacetNormal(model.mesh)
    for a,c in zip(alpha,control):
      t = Constant(0.5)
      if isinstance(a, (float,int)):
        a = Constant(a)
      if config['adjoint']['regularization_type'] == 'TV':
        R = a * t * sqrt(   (c.dx(0)*N[2] - c.dx(1)*N[0])**2 \
                          + (c.dx(1)*N[2] - c.dx(2)*N[1])**2 + 1e-3) * dGnd
      elif config['adjoint']['regularization_type'] == 'Tikhonov':
        R = a * t * (   (c.dx(0)*N[2] - c.dx(1)*N[0])**2 \
                      + (c.dx(1)*N[2] - c.dx(2)*N[1])**2) * dGnd
      else:
        print   "Valid regularizations are 'TV' and 'Tikhonov';" + \
              + " defaulting to no regularization."
        R = Constant(0.0) * dGnd
    
    # Objective function.  This is a least squares on the surface plus a 
    # regularization term penalizing wiggles in beta
    if config['adjoint']['objective_function'] == 'logarithmic':
      a      = Constant(0.5)
      self.I = a * ln( (sqrt(U[0]**2 + U[1]**2) + 1.0) / \
                       (sqrt( u_o**2 +  v_o**2) + 1.0))**2 * dSrf + R
    
    elif config['adjoint']['objective_function'] == 'kinematic':
      a      = Constant(0.5)
      self.I = a * (+ U[0]*S.dx(0) + U[1]*S.dx(1) \
                    - (U[2] + adot))**2 * dSrf + R

    elif config['adjoint']['objective_function'] == 'linear':
      a      = Constant(0.5)
      self.I = a * ((U[0] - u_o)**2 + (U[1] - v_o)**2) * dSrf + R
    
    elif config['adjoint']['objective_function'] == 'log_lin_hybrid':
      g1     = Constant(0.5 * config['adjoint']['gamma1'])
      g2     = Constant(0.5 * config['adjoint']['gamma2'])
      self.I = + g1 * ((U[0] - u_o)**2 + (U[1] - v_o)**2) * dSrf \
               + g2 * ln( (sqrt(U[0]**2 + U[1]**2) + 1.0) / \
                          (sqrt( u_o**2 +  v_o**2) + 1.0))**2 * dSrf \
               + R

    else:
      print   "adjoint objection function may be 'linear', 'logarithmic', or" \
            + " 'kinematic'."
      exit(1)
    
    # Objective function constrained to obey the forward model
    I_adjoint  = self.I + F_adjoint

    # Gradient of this with respect to u in the direction of a test 
    # function yields a bilinear residual which, when solved yields the 
    # value of the adjoint variable
    self.dI    = derivative(I_adjoint, U, Phi)

    # Instead of treating the Lagrange multiplier as a trial function, treat 
    # it as a function.
    F_gradient = derivative(A, U, model.Lam)

    # This is a scalar quantity when discretized, as it contains no test or 
    # trial functions
    I_gradient = self.I + F_gradient

    # Differentiation wrt to the control variable in the direction of a test 
    # function yields a vector.  Assembly of this vector yields dJ/dbeta
    self.J = []
    for c in control:
      self.J.append(derivative(I_gradient, c, rho))

  def solve(self):
    """
    Solves the bilinear residual created by differenciation of the 
    variational principle in combination with an objective function.
    """
    A = assemble(lhs(self.dI))
    l = assemble(rhs(self.dI))

    if self.model.MPI_rank==0:
      s    = "::: solving adjoint BP velocity :::"
      text = colored(s, 'cyan')
      print text
    solve(A, self.model.Lam.vector(), l)
    

class SurfaceClimate(object):

  """
  Class which specifies surface mass balance, surface temperature using a 
  PDD model.
  
  :param model  : An instantiated 2D flowline ice :class:`~src.model.Model`
  :param config : Dictionary object containing information on physical 
                  attributes such as velocties, age, and surface climate
  """

  def __init__(self, model, config):
    self.model  = model
    self.config = config

  def solve(self):
    """
    Calculates PDD, surface temperature given current model geometry

    """
    if self.model.MPI_rank==0:
      s    = "::: solving surface climate :::"
      text = colored(s, 'cyan')
      print text
    model  = self.model
    config = self.config

    T_ma  = config['surface_climate']['T_ma']
    T_w   = model.T_w
    S     = model.S.vector().array()
    lat   = model.lat.vector().array()
    
    # Apply the lapse rate to the surface boundary condition
    model.assign_variable(model.T_surface, T_ma(S, lat) + T_w)


class Age(object):
  r"""
  Class for calculating the age of the ice in steady state.

  :Very simple PDE:
     .. math::
      \vec{u} \cdot \nabla A = 1

  This equation, however, is numerically challenging due to its being 
  hyperbolic.  This is addressed by using a streamline upwind Petrov 
  Galerkin (SUPG) weighting.
  
  :param model  : An instantiated 2D flowline ice :class:`~src.model.Model`
  :param config : Dictionary object containing information on physical 
                  attributes such as velocties, age, and surface climate
  """

  def __init__(self, model, config):
    """ 
    Set up the equations 
    """
    self.model  = model
    self.config = config

    # Trial and test
    a   = TrialFunction(model.Q)
    phi = TestFunction(model.Q)

    # Steady state
    if config['mode'] == 'steady':
      # SUPG method :
      h      = CellSize(model.mesh)
      U      = as_vector([model.u, model.v, model.w])
      vnorm  = sqrt(dot(U,U) + 1e-10)
      phihat = phi + h/(2*vnorm) * dot(U,grad(phi))
      
      # Residual 
      R = dot(U,grad(a)) - 1.0

      # Weak form of residual
      self.F = R * phihat * dx

    else:
      # Starting and midpoint quantities
      ahat   = model.ahat
      a0     = model.a0
      uhat   = model.uhat
      vhat   = model.vhat
      what   = model.what
      mhat   = model.mhat

      # Time step
      dt     = config['time_step']

      # SUPG method (note subtraction of mesh velocity) :
      h      = CellSize(model.mesh)
      U      = as_vector([uhat, vhat, what-mhat])
      vnorm  = sqrt(dot(U,U) + 1e-10)
      phihat = phi + h/(2*vnorm)*dot(U,grad(phi))

      # Midpoint value of age for Crank-Nicholson
      a_mid = 0.5*(a + self.ahat)
      
      # Weak form of time dependent residual
      self.F = + (a - a0)/dt * phi * dx \
               + dot(U, grad(a_mid)) * phihat * dx \
               - 1.0 * phihat * dx

  def solve(self, ahat=None, a0=None, uhat=None, what=None, vhat=None):
    """ 
    Solve the system
    
    :param ahat   : Observable estimate of the age
    :param a0     : Initial age of the ice
    :param uhat   : Horizontal velocity
    :param vhat   : Horizontal velocity perpendicular to :attr:`uhat`
    :param what   : Vertical velocity
    """
    model  = self.model
    config = self.config

    # Assign values to midpoint quantities and mesh velocity
    if ahat:
      model.assign_variable(model.ahat, ahat)
      model.assign_variable(model.a0,   a0)
      model.assign_variable(model.uhat, uhat)
      model.assign_variable(model.vhat, vhat)
      model.assign_variable(model.what, what)
   
    if config['age']['use_smb_for_ela']:
      self.bc_age = DirichletBC(model.Q, 0.0, model.ff_acc, 1)
    elif 'use_ff_for_ela' in config['age'] and config['age']['use_ff_for_ela']:
      self.bc_age = DirichletBC(model.Q, 0.0, model.ff, 2)
    else:
      def above_ela(x,on_boundary):
        return x[2] > config['age']['ela'] and on_boundary
      self.bc_age = DirichletBC(model.Q, 0.0, above_ela)

    # Solve!
    if self.model.MPI_rank==0:
      s    = "::: solving age :::"
      text = colored(s, 'cyan')
      print text
    solve(lhs(self.F) == rhs(self.F), model.age, self.bc_age)


class VelocityBalance(object):
  
  def __init__(self, model, config):
    
    self.model  = model
    self.config = config
    
    kappa       = config['balance_velocity']['kappa']
    smb         = config['balance_velocity']['smb']
    g           = model.g
    rho         = model.rho

    flat_mesh   = model.flat_mesh
    Q_flat      = model.Q_flat
    B           = model.B.vector().get_local()
    S           = model.S.vector().get_local()
    dSdx        = model.dSdx
    dSdy        = model.dSdy
    Ub          = model.Ub

    phi         = TestFunction(Q_flat)
    dU          = TrialFunction(Q_flat)
                
    Nx          = TrialFunction(Q_flat)
    Ny          = TrialFunction(Q_flat)
    H_          = Function(Q_flat)
    S_          = Function(Q_flat)
    smb_        = project(smb, Q_flat)
    
    ds          = model.ds
   
    model.assign_variable(H_, S-B) 
    model.assign_variable(S_, S) 

    R_dSdx = + Nx * phi * ds(2) \
             - rho * g * H_ * S_.dx(0) * phi * ds(2) \
             + (l*H_)**2 * (phi.dx(0)*Nx.dx(0) + phi.dx(1)*Nx.dx(1)) * ds(2)
    R_dSdy = + Ny * phi * ds(2) \
             - rho * g * H_ * S_.dx(1) * phi*ds(2) \
             + (l*H_)**2 * (phi.dx(0)*Ny.dx(0) + phi.dx(1)*Ny.dx(1)) * ds(2)

    slope  = sqrt(dSdx**2 + dSdy**2) + 1e-5
    dS     = as_vector([-dSdx/slope, -dSdy/slope])
    
    def inside(x,on_boundary):
      return on_boundary
    
    # SUPG method :
    h      = CellSize(flat_mesh)
    U_eff  = sqrt(dot(dS*H_, dS*H_))
    tau    = h/(2.0 * U_eff)
    
    term1  = phi + tau*(Dx(H_*phi*dS[0], 0) + Dx(H_*phi*dS[1], 1))
    term2  = Dx(dU*dS[0]*H_, 0) + Dx(dU*dS[1]*H_, 1) - smb_
    dI     = term1 * term2 * ds(2)
    
    self.R_dSdx = R_dSdx
    self.R_dSdy = R_dSdy
    self.dI     = dI
    self.dS     = dS

  def solve(self):
    Ub   = self.model.Ub
    dSdx = self.model.dSdx
    dSdy = self.model.dSdy

    a_x  = assemble(lhs(self.R_dSdx))
    a_x.ident_zeros()
    L_x  = assemble(rhs(self.R_dSdx))

    a_y  = assemble(lhs(self.R_dSdy))
    a_y.ident_zeros()
    L_y  = assemble(rhs(self.R_dSdy))

    solve(a_x, dSdx.vector(), L_x)
    solve(a_y, dSdy.vector(), L_y)

    a_U  = assemble(lhs(self.dI))
    a_U.ident_zeros()
    L_U  = assemble(rhs(self.dI))

    solve(a_U, U.vector(), L_U)
    u_b = project(Ub * self.dS[0])
    v_b = project(Ub * self.dS[1])
    self.model.assign_variable(self.model.u_balance, u_b.vector())
    self.model.assign_variable(self.model.v_balance, v_b.vector())
    

class VelocityBalance_2(object):

  def __init__(self, mesh, H, S, adot, l,dhdt=0.0, Uobs=None,Uobs_mask=None,N_data = None,NO_DATA=-9999,alpha=[0.0,0.0,0.0,0.]):

    set_log_level(PROGRESS)
    
    Q = FunctionSpace(mesh, "CG", 1)
    
    # Physical constants
    rho = 911
    g = 9.81

    if Uobs:
      pass
    else:
      Uobs = Function(Q)

    # solution and trial functions :
    Ubmag = Function(Q)
    dUbmag = TrialFunction(Q)

    lamda = Function(Q)
    dlamda = TrialFunction(Q)
    
    # solve for dhdx,dhdy with appropriate smoothing :
    dSdx = Function(Q)
    dSdy = Function(Q)
    dSdx2 = Function(Q)
    dSdy2 = Function(Q)
    phi = TestFunction(Q)

    Nx = TrialFunction(Q)
    Ny = TrialFunction(Q)
    
    # smoothing radius :
    kappa = Function(Q)
    kappa.vector()[:] = l
    
    R_dSdx = + (Nx*phi - rho*g*H*S.dx(0) * phi \
             + (kappa*H)**2 * dot(grad(phi), grad(Nx))) * dx
    R_dSdy = + (Ny*phi - rho*g*H*S.dx(1) * phi \
             + (kappa*H)**2 * dot(grad(phi), grad(Ny))) * dx
    
    solve(lhs(R_dSdx) == rhs(R_dSdx), dSdx)
    solve(lhs(R_dSdy) == rhs(R_dSdy), dSdy)

    # Replace values of slope that are known
    # I don't think this works in parallel, but it works for now...
    # Note I did try conditionals here, to bad effect!
    # Perhaps a DG space would have been better.
    # To make parallel, try:
    # remove .array() and replace with .get_local() and .set_local()
    if N_data:
        dSdx.vector().array()[N_data[0].vector().array() != NO_DATA] =\
            N_data[0].vector().array()[N_data[0].vector().array() != NO_DATA]
        dSdy.vector().array()[N_data[1].vector().array() != NO_DATA] =\
            N_data[1].vector().array()[N_data[1].vector().array() != NO_DATA]

    # Smoothing the merged results, using the same approach as before
    kappa = Function(Q)
    kappa.vector()[:] = 2.5  # Hard coded for development change later
    
    R_dSdx = + (Nx*phi - dSdx * phi \
             + (kappa*H)**2 * dot(grad(phi), grad(Nx))) * dx
    R_dSdy = + (Ny*phi - dSdy * phi \
             + (kappa*H)**2 * dot(grad(phi), grad(Ny))) * dx
    
    solve(lhs(R_dSdx) == rhs(R_dSdx), dSdx2)
    solve(lhs(R_dSdy) == rhs(R_dSdy), dSdy2)

    slope = project(sqrt(dSdx2**2 + dSdy2**2) + 1e-10, Q)

    dS = as_vector([project(-dSdx2 / slope, Q),
                        project(-dSdy2 / slope, Q)])
   
    def inside(x,on_boundary):
      return on_boundary
       
    dbc = DirichletBC(Q, 0.0, inside)
    
    # test function :
    phi = TestFunction(Q)
    
    cellh = CellSize(mesh)
    U_eff = sqrt( dot(dS * H, dS * H) + 1e-10 )
    tau = cellh / (2 * U_eff)

    adot_0 = adot.copy()

    if Uobs_mask:
        dx_masked = Measure('dx')[Uobs_mask]
        self.I = ln(abs(Ubmag+1.)/abs(Uobs+1.))**2*dx_masked(1) + alpha[0]*dot(grad(Uobs),grad(Uobs))*dx + alpha[1]*dot(grad(adot-adot_0),grad(adot-adot_0))*dx + alpha[2]*dot(grad(H),grad(H))*dx+ alpha[3]*dot(grad(dS[1]),grad(dS[1]))*dx
        #self.I = (Ubmag - Uobs)**2*dx_masked(1) + alpha[0]*dot(grad(Uobs),grad(Uobs))*dx + alpha[1]*dot(grad(adot-adot_0),grad(adot-adot_0))*dx + alpha[2]*dot(grad(H),grad(H))*dx
    else:
        self.I = ln(abs(Ubmag+1.)/abs(Uobs+1.))**2*dx + alpha[0]*dot(grad(Uobs),grad(Uobs))*dx + alpha[1]*dot(grad(adot-adot_0),grad(adot - adot_0))*dx + alpha[2]*dot(grad(H),grad(H))*dx
    
    self.forward_model = (phi + tau*div(H*dS*phi)) * (div(dUbmag*dS*H) - adot + dhdt) * dx

    self.adjoint_model = derivative(self.I,Ubmag,phi) + ((dlamda + tau*div(dlamda*dS*H))*(div(phi*dS*H)) )*dx

    self.I += (lamda + tau*div(H*dS*lamda)) * (div(Ubmag*dS*H) - adot + dhdt) * dx

    # Switch to use AD for the gradients:
    self.g_Uobs = derivative(self.I,Uobs,phi)
    self.g_adot = derivative(self.I,adot,phi)
    self.g_H    = derivative(self.I,H,phi)
    self.g_N    = derivative(self.I,dS[1],phi)

    # Gradients computed by hand.
    #self.g_adot = -(lamda + tau*div(lamda*dS*H))*phi*dx + 2.*alpha[1]*dot(grad(adot),grad(phi))*dx
    #self.g_H = (lamda + tau*div(lamda*dS*H))*div(Ubmag*dS*phi)*dx + tau*div(lamda*dS*phi)*(div(Ubmag*dS*H) - adot + dhdt)*dx + 2.*alpha[2]*dot(grad(H),grad(phi))*dx


    self.H = H
    self.S = S
    self.dS = dS
    self.adot = adot
    self.R_dSdx = R_dSdx
    self.R_dSdy = R_dSdy
    self.dSdx = dSdx
    self.dSdy = dSdy
    self.Ubmag = Ubmag
    self.lamda = lamda
    self.dbc = dbc
    self.slope = slope
    self.residual = Ubmag*div(dS*H) - adot
    self.residual = project(self.residual, Q)
    self.Uobs = Uobs
    self.dx_masked = dx_masked
    self.Q = Q
    self.signs = np.sign(self.dS[0].vector().array().copy())
    self.update_velocity_directions()

  def update_velocity_directions(self):
      ny = self.dS[1].vector().array().copy()

      # These protect against NaNs in the sqrt below
      ny[ny>1]  =  1.
      ny[ny<-1] = -1.
      nx = self.signs * np.sqrt(1-ny**2)

      # Maybe set_local is more parallel safe
      self.dS[0].vector().set_local(nx)
      self.dS[1].vector().set_local(ny)
      self.dS[0].vector().apply('insert')
      self.dS[1].vector().apply('insert')


  def solve_forward(self):
    # solve linear problem :
    self.update_velocity_directions()
    solve(lhs(self.forward_model) == rhs(self.forward_model), self.Ubmag)
    self.Ubmag.vector()[self.Ubmag.vector().array()<0] = 0.0

  def solve_adjoint(self):
    self.update_velocity_directions()
    self.Uobs.vector()[self.Uobs.vector().array()<0] = 0.0
    solve(lhs(self.adjoint_model) == rhs(self.adjoint_model), self.lamda)
   
  def get_gradient(self):
    gU = assemble(self.g_Uobs)
    gH = assemble(self.g_H)
    gN = assemble(self.g_N)
    ga = assemble(self.g_adot)
    #return ((gU.array() / linalg.norm(gU.array()) , ga.array() / linalg.norm(ga.array()),\
    #         gH.array() / linalg.norm(gH.array()) , gN.array() / linalg.norm(gN.array())))

    return ((gU.array() , ga.array() ,\
             gH.array() , gN.array() ))


class StokesBalance(object):

  def __init__(self, model, config):
    """
    """
    self.model  = model
    self.config = config

    Q       = model.Q
    u       = model.u
    v       = model.v
    w       = model.w
    S       = model.S
    B       = model.B
    H       = S - B
    eta     = model.eta
    beta    = model.beta
    
    # get the values at the bed :
    beta_e  = model.beta_e
    u_b_e   = model.u_b_e
    v_b_e   = model.v_b_e
    
    # vertically average :
    etabar  = model.etabar
    ubar    = model.ubar
    vbar    = model.vbar
    ubar_d  = model.ubar_d
    vbar_d  = model.vbar_d

    # create functions used to solve for velocity :
    V        = MixedFunctionSpace([Q,Q])
    dU       = TrialFunction(V)
    du, dv   = split(dU)
    Phi      = TestFunction(V)
    phi, psi = split(Phi)
    U_s      = Function(V)
    u_s, v_s = split(U_s)
    
    #===========================================================================
    # form the stokes equations in the normal direction (n) and tangential 
    # direction (t) in relation to the stress-tensor :
    U_n  = model.normalize_vector(as_vector([ubar,vbar]), Q)
    u_n  = U_n[0]
    v_n  = U_n[1]
    U_n  = as_vector([u_n,  v_n,  0])
    U_t  = as_vector([v_n, -u_n,  0])
    U    = as_vector([du,   dv,   0])
    Ubar = as_vector([ubar, vbar, 0])

    # directional derivatives :
    uhat     = dot(U, U_n)
    vhat     = dot(U, U_t)
    graduhat = grad(uhat)
    gradvhat = grad(vhat)
    dudn     = dot(graduhat, U_n)
    dvdn     = dot(gradvhat, U_n)
    dudt     = dot(graduhat, U_t)
    dvdt     = dot(gradvhat, U_t)
    
    # integration by parts directional derivative terms :
    gradphi = grad(phi)
    dphidn  = dot(gradphi, U_n)
    dphidt  = dot(gradphi, U_t)
    gradpsi = grad(psi)
    dpsidn  = dot(gradpsi, U_n)
    dpsidt  = dot(gradpsi, U_t)

    # driving stres :
    tau_d   = model.tau_d
    
    # calc basal drag : 
    tau_b_u = beta_e * H * du
    tau_b_v = beta_e * H * dv
    tau_b   = as_vector([tau_b_u, tau_b_v, 0])

    # dot product of stress with the direction along (n) and across (t) flow :
    tau_bn = phi * dot(tau_b, U_n) * dx
    tau_bt = psi * dot(tau_b, U_t) * dx
    tau_dn = phi * dot(tau_d, U_n) * dx
    tau_dt = psi * dot(tau_d, U_t) * dx

    # stokes equation weak form in normal dir. (n) and tangent dir. (t) :
    tau_nn = - dphidn * H * etabar * (4*dudn + 2*dvdt) * dx
    tau_nt = - dphidt * H * etabar * (  dudt +   dvdn) * dx
    tau_tn = - dpsidn * H * etabar * (  dudt +   dvdn) * dx
    tau_tt = - dpsidt * H * etabar * (4*dvdt + 2*dudn) * dx
  
    # form residual in mixed space :
    rn = tau_nn + tau_nt - tau_bn - tau_dn
    rt = tau_tn + tau_tt - tau_bt - tau_dt
    r  = rn + rt

    # make the variables available to solve :
    self.Q      = Q
    self.r      = r
    self.U_s    = U_s
    model.ubar  = u_s
    model.vbar  = v_s
    model.tau_b = tau_b
    
  def solve(self):
    """
    """
    model = self.model

    if self.model.MPI_rank==0:
      s    = "::: solving 'stokes-balance' for ubar, vbar :::"
      text = colored(s, 'cyan')
      print text
    solve(lhs(self.r) == rhs(self.r), self.U_s)

  def component_stress_stokes(self):  
    """
    """
    if self.model.MPI_rank==0:
      s    = "solving 'stokes-balance' for stress terms :::" 
      text = colored(s, 'cyan')
      print text
    model = self.model

    outpath = self.config['output_path']
    Q       = self.Q
    S       = model.S
    B       = model.B
    H       = S - B
    etabar  = model.etabar
    
    #===========================================================================
    # form the stokes equations in the normal direction (n) and tangential 
    # direction (t) in relation to the stress-tensor :
    u_s = project(model.ubar, Q)
    v_s = project(model.vbar, Q)
    
    U   = model.normalize_vector(as_vector([u_s, v_s]), Q)
    u_n = U[0]
    v_n = U[1]
    U   = as_vector([u_s, v_s, 0])
    U_n = as_vector([u_n, v_n, 0])
    U_t = as_vector([v_n,-u_n, 0])

    # directional derivatives :
    uhat     = dot(U, U_n)
    vhat     = dot(U, U_t)
    graduhat = grad(uhat)
    gradvhat = grad(vhat)
    dudn     = dot(graduhat, U_n)
    dvdn     = dot(gradvhat, U_n)
    dudt     = dot(graduhat, U_t)
    dvdt     = dot(gradvhat, U_t)

    # get driving stress and basal drag : 
    tau_d = model.tau_d
    tau_b = model.tau_b
    
    # trial and test functions for linear solve :
    phi   = TestFunction(Q)
    dtau  = TrialFunction(Q)
    
    # mass matrix :
    M = assemble(phi*dtau*dx)
    
    # integration by parts directional derivative terms :
    gradphi = grad(phi)
    dphidn  = dot(gradphi, U_n)
    dphidt  = dot(gradphi, U_t)
    
    # stokes equation weak form in normal dir. (n) and tangent dir. (t) :
    tau_nn = - dphidn * H * etabar * (4*dudn + 2*dvdt) * dx
    tau_nt = - dphidt * H * etabar * (  dudt +   dvdn) * dx
    tau_tn = - dphidn * H * etabar * (  dudt +   dvdn) * dx
    tau_tt = - dphidt * H * etabar * (4*dvdt + 2*dudn) * dx
    
    # dot product of stress with the direction along (n) and across (t) flow :
    tau_bn = phi * dot(tau_b, U_n) * dx
    tau_dn = phi * dot(tau_d, U_n) * dx
    tau_bt = phi * dot(tau_b, U_t) * dx
    tau_dt = phi * dot(tau_d, U_t) * dx
    
    # the residuals :
    tau_totn = tau_nn + tau_tn - tau_bn - tau_dn
    tau_tott = tau_nt + tau_tt - tau_bt - tau_dt

    # assemble the vectors :
    tau_nn_v   = assemble(tau_nn)
    tau_nt_v   = assemble(tau_nt)
    tau_tn_v   = assemble(tau_tn)
    tau_tt_v   = assemble(tau_tt)
    tau_totn_v = assemble(tau_totn)
    tau_tott_v = assemble(tau_tott)
    
    # solution functions :
    tau_nn   = Function(Q)
    tau_nt   = Function(Q)
    tau_tn   = Function(Q)
    tau_tt   = Function(Q)
    tau_totn = Function(Q)
    tau_tott = Function(Q)
    
    # solve the linear system :
    solve(M, tau_nn.vector(),   tau_nn_v)
    solve(M, tau_nt.vector(),   tau_nt_v)
    solve(M, tau_tn.vector(),   tau_tn_v)
    solve(M, tau_tt.vector(),   tau_tt_v)
    solve(M, tau_totn.vector(), tau_totn_v)
    solve(M, tau_tott.vector(), tau_tott_v)

    # give the stress balance terms :
    tau_bn = project(dot(tau_b, U_n))
    tau_dn = project(dot(tau_d, U_n))

    # output the files to the specified directory :
    File(outpath + 'tau_dn.pvd')   << tau_dn
    File(outpath + 'tau_bn.pvd')   << tau_bn
    File(outpath + 'tau_nn.pvd')   << tau_nn
    File(outpath + 'tau_nt.pvd')   << tau_nt
    File(outpath + 'tau_totn.pvd') << tau_totn
    File(outpath + 'tau_tott.pvd') << tau_tott
    File(outpath + 'u_s.pvd')      << u_s
    File(outpath + 'v_s.pvd')      << v_s

    # attach the results to the model :
    model.tau_nn = tau_nn
    model.tau_nt = tau_nt
    model.tau_tn = tau_tn
    model.tau_tt = tau_tt
    model.tau_bn = tau_bn
    model.tau_dn = tau_dn
    model.tau_totn = tau_totn
    model.tau_tott = tau_tott
    model.u_s      = u_s
    model.v_s      = v_s


class StokesBalance3D(object):

  def __init__(self, model, config):
    """
    """
    self.model  = model
    self.config = config

    Q       = model.Q
    u       = model.u
    v       = model.v
    w       = model.w
    S       = model.S
    B       = model.B
    H       = S - B
    beta    = model.beta
    eta     = model.eta
    rho     = model.rho
    g       = model.g
    ds      = model.ds  
    dSrf    = ds(2)        # surface
    dGnd    = ds(3)        # grounded bed 
    dFlt    = ds(5)        # floating bed
    dFltS   = ds(6)        # marine terminating sides
    dBed    = dGnd + dFlt  # bed
    
    # create functions used to solve for velocity :
    V        = MixedFunctionSpace([Q,Q])
    dU       = TrialFunction(V)
    du, dv   = split(dU)
    Phi      = TestFunction(V)
    phi, psi = split(Phi)
    U_s      = Function(V)
    u_s, v_s = split(U_s)
    
    #===========================================================================
    # form the stokes equations in the normal direction (n) and tangential 
    # direction (t) in relation to the stress-tensor :
    U_n  = model.normalize_vector(as_vector([u,v,w]), Q)
    u_n  = U_n[0]
    v_n  = U_n[1]
    w_n  = U_n[2]
    U_n  = as_vector([u_n,  v_n,  w_n])
    U_t  = as_vector([v_n, -u_n,  w_n])
    U    = as_vector([du,   dv,   w])

    # directional derivatives :
    uhat     = dot(U, U_n)
    vhat     = dot(U, U_t)
    graduhat = grad(uhat)
    gradvhat = grad(vhat)
    gradS    = grad(S)
    dudn     = dot(graduhat, U_n)
    dvdn     = dot(gradvhat, U_n)
    dudt     = dot(graduhat, U_t)
    dvdt     = dot(gradvhat, U_t)
    dSdn     = dot(gradS,    U_n)
    dSdt     = dot(gradS,    U_t)
    
    # integration by parts directional derivative terms :
    gradphi = grad(phi)
    dphidn  = dot(gradphi, U_n)
    dphidt  = dot(gradphi, U_t)
    gradpsi = grad(psi)
    dpsidn  = dot(gradpsi, U_n)
    dpsidt  = dot(gradpsi, U_t)

    # driving stress :
    tau_dn = phi * rho * g * dSdn * dx
    tau_dt = psi * rho * g * dSdt * dx
    
    # calc basal drag : 
    tau_bn = beta * uhat * H * phi * dBed
    tau_bt = beta * vhat * H * psi * dBed

    # stokes equation weak form in normal dir. (n) and tangent dir. (t) :
    tau_nn = - dphidn * eta * (4*dudn + 2*dvdt) * dx
    tau_nt = - dphidt * eta * (  dudt +   dvdn) * dx
    tau_tn = - dpsidn * eta * (  dudt +   dvdn) * dx
    tau_tt = - dpsidt * eta * (4*dvdt + 2*dudn) * dx
  
    # form residual in mixed space :
    rn = tau_nn + tau_nt - tau_bn - tau_dn
    rt = tau_tn + tau_tt - tau_bt - tau_dt
    r  = rn + rt

    # make the variables available to solve :
    self.Q     = Q
    self.r     = r
    self.U_s   = U_s
    model.ubar = u_s
    model.vbar = v_s
    
  def solve(self):
    """
    """
    if self.model.MPI_rank==0:
      s    = "::: solving 3D 'stokes-balance' for ubar, vbar :::"
      text = colored(s, 'cyan')
      print text
    solve(lhs(self.r) == rhs(self.r), self.U_s)

  def component_stress_stokes(self):  
    """
    """
    model = self.model
    
    if model.MPI_rank==0:
      s    = "solving 3D 'stokes-balance' for stress terms :::" 
      text = colored(s, 'cyan')
      print text

    outpath = self.config['output_path']
    Q       = self.Q
    beta    = model.beta
    eta     = model.eta
    S       = model.S
    B       = model.B
    H       = S - B
    rho     = model.rho
    g       = model.g
    ds      = model.ds  
    dSrf    = ds(2)        # surface
    dGnd    = ds(3)        # grounded bed 
    dFlt    = ds(5)        # floating bed
    dFltS   = ds(6)        # marine terminating sides
    dBed    = dGnd + dFlt  # bed
    
    #===========================================================================
    # form the stokes equations in the normal direction (n) and tangential 
    # direction (t) in relation to the stress-tensor :
    u_s = project(model.u, Q)
    v_s = project(model.v, Q)
    
    U   = model.normalize_vector(as_vector([u_s, v_s]), Q)
    u_n = U[0]
    v_n = U[1]
    U   = as_vector([u_s, v_s, 0])
    U_n = as_vector([u_n, v_n, 0])
    U_t = as_vector([v_n,-u_n, 0])

    # directional derivatives :
    uhat     = dot(U, U_n)
    vhat     = dot(U, U_t)
    graduhat = grad(uhat)
    gradvhat = grad(vhat)
    gradS    = grad(S)
    dudn     = dot(graduhat, U_n)
    dvdn     = dot(gradvhat, U_n)
    dudt     = dot(graduhat, U_t)
    dvdt     = dot(gradvhat, U_t)
    dSdn     = dot(gradS,    U_n)
    dSdt     = dot(gradS,    U_t)

    # trial and test functions for linear solve :
    phi   = TestFunction(Q)
    dtau  = TrialFunction(Q)
    
    # integration by parts directional derivative terms :
    gradphi = grad(phi)
    dphidn  = dot(gradphi, U_n)
    dphidt  = dot(gradphi, U_t)

    # driving stres :
    tau_dn = phi * rho * g * dSdn * dx
    tau_dt = phi * rho * g * dSdt * dx
    
    # calc basal drag : 
    tau_bn = beta * uhat * H * phi * dBed
    tau_bt = beta * vhat * H * phi * dBed
    
    # stokes equation weak form in normal dir. (n) and tangent dir. (t) :
    tau_nn = - dphidn * eta * (4*dudn + 2*dvdt) * dx
    tau_nt = - dphidt * eta * (  dudt +   dvdn) * dx
    tau_tn = - dphidn * eta * (  dudt +   dvdn) * dx
    tau_tt = - dphidt * eta * (4*dvdt + 2*dudn) * dx
    
    # the residuals :
    tau_totn = tau_nn + tau_tn - tau_bn - tau_dn
    tau_tott = tau_nt + tau_tt - tau_bt - tau_dt
    
    # mass matrix :
    M = assemble(phi*dtau*dx)

    # assemble the vectors :
    tau_dn_v   = assemble(tau_dn)
    tau_dt_v   = assemble(tau_dt)
    tau_bn_v   = assemble(tau_bn)
    tau_bt_v   = assemble(tau_bt)
    tau_nn_v   = assemble(tau_nn)
    tau_nt_v   = assemble(tau_nt)
    tau_tn_v   = assemble(tau_tn)
    tau_tt_v   = assemble(tau_tt)
    tau_totn_v = assemble(tau_totn)
    tau_tott_v = assemble(tau_tott)
    
    # solution functions :
    tau_dn   = Function(Q)
    tau_dt   = Function(Q)
    tau_bn   = Function(Q)
    tau_bt   = Function(Q)
    tau_nn   = Function(Q)
    tau_nt   = Function(Q)
    tau_tn   = Function(Q)
    tau_tt   = Function(Q)
    tau_totn = Function(Q)
    tau_tott = Function(Q)
    
    # solve the linear system :
    solve(M, tau_dn.vector(),   tau_dn_v)
    solve(M, tau_dt.vector(),   tau_dt_v)
    #solve(M, tau_bn.vector(),   tau_bn_v)
    #solve(M, tau_bt.vector(),   tau_bt_v)
    solve(M, tau_nn.vector(),   tau_nn_v)
    solve(M, tau_nt.vector(),   tau_nt_v)
    solve(M, tau_tn.vector(),   tau_tn_v)
    solve(M, tau_tt.vector(),   tau_tt_v)
    #solve(M, tau_totn.vector(), tau_totn_v)
    #solve(M, tau_tott.vector(), tau_tott_v)

    # output the files to the specified directory :
    File(outpath + 'tau_dn.pvd')   << tau_dn
    File(outpath + 'tau_bn.pvd')   << tau_bn
    File(outpath + 'tau_nn.pvd')   << tau_nn
    File(outpath + 'tau_nt.pvd')   << tau_nt
    File(outpath + 'tau_totn.pvd') << tau_totn
    File(outpath + 'tau_tott.pvd') << tau_tott
    File(outpath + 'u_s.pvd')      << u_s
    File(outpath + 'v_s.pvd')      << v_s

    # attach the results to the model :
    model.tau_dn   = tau_dn
    model.tau_dt   = tau_dt
    model.tau_bn   = tau_bn
    model.tau_bt   = tau_bt
    model.tau_nn   = tau_nn
    model.tau_nt   = tau_nt
    model.tau_tn   = tau_tn
    model.tau_tt   = tau_tt
    model.tau_totn = tau_totn
    model.tau_tott = tau_tott
    model.u_s      = u_s
    model.v_s      = v_s
<|MERGE_RESOLUTION|>--- conflicted
+++ resolved
@@ -682,14 +682,9 @@
       bound_w = model.boundary_w[i]
       
       # Add the Direchlet boundary condition
-<<<<<<< HEAD
-      self.bcs.append(DirichletBC(model.Q2.sub(0), bound_u, model.ff, marker_val))
-      self.bcs.append(DirichletBC(model.Q2.sub(1), bound_v, model.ff, marker_val))
-      self.w_bcs.append(DirichletBC(model.Q, bound_w, model.ff, marker_val))
-=======
       self.bcs.append(DirichletBC(model.Q2.sub(0), 
                       bound_u, model.ff, marker_val))
-      self.bcs.append(DirichletBC(model.Q2.sub(1), 
+      self.w_bcs.append(DirichletBC(model.Q, bound_w, model.ff, marker_val))
                       bound_v, model.ff, marker_val))
     
     # add lateral boundary conditions :  
@@ -700,7 +695,6 @@
       self.bcs.append(DirichletBC(model.Q2.sub(1), v_t, model.ff, 4))
       self.bcs.append(DirichletBC(model.Q2.sub(0), u_t, model.ff, 6))
       self.bcs.append(DirichletBC(model.Q2.sub(1), v_t, model.ff, 6))
->>>>>>> 7aeee3a8
     
     # solve nonlinear system :
     if self.model.MPI_rank==0:
